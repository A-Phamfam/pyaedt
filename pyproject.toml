--- conflicted
+++ resolved
@@ -120,22 +120,6 @@
     "sphinx_design>=0.4.0,<0.6",
     "sphinx-jinja>=2.0,<2.1",
 ]
-<<<<<<< HEAD
-full = [
-    "imageio>=2.30.0,<2.35",
-    "matplotlib>=3.5.0,<3.9",
-    "numpy>=1.20.0,<2",
-    "openpyxl>=3.1.0,<3.3",
-    "osmnx>=1.1.0,<1.10",
-    "pandas>=1.1.0,<2.3",
-    "pyvista>=0.38.0,<0.44",
-    "scikit-rf>=0.30.0,<0.33",
-    "SRTM.py",
-    "utm",
-    "vtk==9.2.6",
-]
-=======
->>>>>>> f5f21d1f
 all = [
     "imageio>=2.30.0,<2.35",
     "matplotlib>=3.5.0,<3.9",

--- conflicted
+++ resolved
@@ -826,11 +826,7 @@
             if not isinstance(simulation_setup, SimulationConfiguration):
                 self._logger.error(
                     "simulation setup was provided but must be an instance of \
-<<<<<<< HEAD
-                    edb_data.SimulationConfiguration"
-=======
                     edb_data.simulation_configuration.SimulationConfiguration"
->>>>>>> bd1466f6
                 )
                 return False
             signal_nets = simulation_setup.signal_nets
@@ -921,13 +917,9 @@
         """
 
         if not isinstance(simulation_setup, SimulationConfiguration):
-<<<<<<< HEAD
-            self._logger.error("Configure HFSS extent requires edb_data.SimulationConfiguration object")
-=======
             self._logger.error(
                 "Configure HFSS extent requires edb_data.simulation_configuration.SimulationConfiguration object"
             )
->>>>>>> bd1466f6
             return False
         hfss_extent = self._edb.Utility.HFSSExtentInfo()
         if simulation_setup.radiation_box == RadiationBoxType.BoundingBox:
@@ -969,11 +961,7 @@
         """
         if not isinstance(simulation_setup, SimulationConfiguration):
             self._logger.error(
-<<<<<<< HEAD
-                "Configure HFSS analysis requires and edb_data.SimulationConfiguration object as \
-=======
                 "Configure HFSS analysis requires and edb_data.simulation_configuration.SimulationConfiguration object as \
->>>>>>> bd1466f6
                                argument"
             )
             return False
@@ -1085,11 +1073,7 @@
 
         if not isinstance(simulation_setup, SimulationConfiguration):
             self._logger.error(
-<<<<<<< HEAD
-                "Trim component reference size requires an edb_data.SimulationConfiguration object \
-=======
                 "Trim component reference size requires an edb_data.simulation_configuration.SimulationConfiguration object \
->>>>>>> bd1466f6
                                as argument"
             )
             return False
@@ -1153,11 +1137,7 @@
 
         if not isinstance(simulation_setup, SimulationConfiguration):
             self._logger.error(
-<<<<<<< HEAD
-                "Set coax port attribute requires an edb_data.SimulationConfiguration object \
-=======
                 "Set coax port attribute requires an edb_data.simulation_configuration.SimulationConfiguration object \
->>>>>>> bd1466f6
             as argument."
             )
             return False
@@ -1271,13 +1251,9 @@
 
         """
         if not isinstance(simulation_setup, SimulationConfiguration):
-<<<<<<< HEAD
-            self._logger.error("Layout defeaturing requires an edb_data.SimulationConfiguration object as argument.")
-=======
             self._logger.error(
                 "Layout defeaturing requires an edb_data.simulation_configuration.SimulationConfiguration object."
             )
->>>>>>> bd1466f6
             return False
         self._logger.info("Starting Layout Defeaturing")
         polygon_list = self._pedb.core_primitives.polygons

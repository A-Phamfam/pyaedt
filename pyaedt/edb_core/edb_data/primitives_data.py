import math

from pyaedt.edb_core.dotnet.primitive import BondwireDotNet
from pyaedt.edb_core.dotnet.primitive import CircleDotNet
from pyaedt.edb_core.dotnet.primitive import PathDotNet
from pyaedt.edb_core.dotnet.primitive import PolygonDotNet
from pyaedt.edb_core.dotnet.primitive import RectangleDotNet
from pyaedt.edb_core.dotnet.primitive import TextDotNet
from pyaedt.edb_core.general import convert_py_list_to_net_list

# from pyaedt.generic.general_methods import property
from pyaedt.generic.general_methods import pyaedt_function_handler
from pyaedt.modeler.geometry_operators import GeometryOperators


def cast(raw_primitive, core_app):
    """Cast the primitive object to correct concrete type.

    Returns
    -------
    Primitive
    """
    if isinstance(raw_primitive, RectangleDotNet):
        return EdbRectangle(raw_primitive.prim_obj, core_app)
    elif isinstance(raw_primitive, PolygonDotNet):
        return EdbPolygon(raw_primitive.prim_obj, core_app)
    elif isinstance(raw_primitive, PathDotNet):
        return EdbPath(raw_primitive.prim_obj, core_app)
    elif isinstance(raw_primitive, BondwireDotNet):
        return EdbBondwire(raw_primitive.prim_obj, core_app)
    elif isinstance(raw_primitive, TextDotNet):
        return EdbText(raw_primitive.prim_obj, core_app)
    elif isinstance(raw_primitive, CircleDotNet):
        return EdbCircle(raw_primitive.prim_obj, core_app)
    else:
        try:
            prim_type = raw_primitive.GetPrimitiveType()
            if prim_type == prim_type.Rectangle:
                return EdbRectangle(raw_primitive, core_app)
            elif prim_type == prim_type.Polygon:
                return EdbPolygon(raw_primitive, core_app)
            elif prim_type == prim_type.Path:
                return EdbPath(raw_primitive, core_app)
            elif prim_type == prim_type.Bondwire:
                return EdbBondwire(raw_primitive, core_app)
            elif prim_type == prim_type.Text:
                return EdbText(raw_primitive, core_app)
            elif prim_type == prim_type.Circle:
                return EdbCircle(raw_primitive, core_app)
            else:
                return None
        except:
            return None


class EDBPrimitivesMain:
    """Manages EDB functionalities for a primitives.
    It Inherits EDB Object properties.

    Examples
    --------
    >>> from pyaedt import Edb
    >>> edb = Edb(myedb, edbversion="2021.2")
    >>> edb_prim = edb.modeler.primitives[0]
    >>> edb_prim.is_void # Class Property
    >>> edb_prim.IsVoid() # EDB Object Property
    """

    def __init__(self, raw_primitive, core_app):
        self._app = core_app
        self._core_stackup = core_app.stackup
        self._core_net = core_app.nets
        self.primitive_object = raw_primitive

    @property
    def id(self):
        """Primitive ID.

        Returns
        -------
        int
        """
        return self.GetId()

    @property
    def type(self):
        """Return the type of the primitive.
        Allowed outputs are ``"Circle"``, ``"Rectangle"``,``"Polygon"``,``"Path"`` or ``"Bondwire"``.

        Returns
        -------
        str
        """
        types = ["Circle", "Path", "Polygon", "Rectangle", "Bondwire"]
        str_type = self.primitive_type.ToString().split(".")
        if str_type[-1] in types:
            return str_type[-1]
        return None

    @property
    def net_name(self):
        """Get or Set the primitive net name.

        Returns
        -------
        str
        """
        return self.net.GetName()

    @net_name.setter
    def net_name(self, name):
        if isinstance(name, str):
            self.net.SetName(name)
        else:
            try:
                self.net.SetName(name.GetName())
            except:
                self._app.logger.error("Failed to set net name.")

    @pyaedt_function_handler()
    def delete(self):
        """Delete this primitive."""
        return self.primitive_object.Delete()

    @property
    def layer(self):
        """Get the primitive edb layer object."""
        return self.primitive_object.GetLayer()

    @property
    def layer_name(self):
        """Get or Set the primitive layer name.

        Returns
        -------
        str
        """
        return self.layer.GetName()

    @layer_name.setter
    def layer_name(self, val):
        if isinstance(val, str) and val in list(self._core_stackup.layers.keys()):
            lay = self._core_stackup.layers["TOP"]._edb_layer
            if lay:
                self.primitive_object.SetLayer(lay)
            else:
                raise AttributeError("Layer {} not found in layer".format(val))
        elif isinstance(val, type(self._core_stackup.layers["TOP"])):
            try:
                self.primitive_object.SetLayer(val._edb_layer)
            except:
                raise AttributeError("Failed to assign new layer on primitive.")
        else:
            raise AttributeError("Invalid input value")


class EDBPrimitives(EDBPrimitivesMain):
    """Manages EDB functionalities for a primitives.
    It Inherits EDB Object properties.

    Examples
    --------
    >>> from pyaedt import Edb
    >>> edb = Edb(myedb, edbversion="2021.2")
    >>> edb_prim = edb.modeler.primitives[0]
    >>> edb_prim.is_void # Class Property
    >>> edb_prim.IsVoid() # EDB Object Property
    """

    def __init__(self, raw_primitive, core_app):
        EDBPrimitivesMain.__init__(self, raw_primitive, core_app)

    @pyaedt_function_handler()
    def area(self, include_voids=True):
        """Return the total area.

        Parameters
        ----------
        include_voids : bool, optional
            Either if the voids have to be included in computation.
            The default value is ``True``.
        Returns
        -------
        float
        """
        area = self.primitive_object.GetPolygonData().Area()
        if include_voids:
            for el in self.primitive_object.Voids:
                area -= el.GetPolygonData().Area()
        return area

    @property
    def is_void(self):
        """Either if the primitive is a void or not.

        Returns
        -------
        bool
        """
        if not hasattr(self.primitive_object, "IsVoid"):
            return False
        return self.primitive_object.IsVoid()

    @property
    def is_negative(self):
        """Determine whether this primitive is negative.

        Returns
        -------
        bool
            True if it is negative, False otherwise.
        """
        return self.primitive_object.GetIsNegative()

    @is_negative.setter
    def is_negative(self, value):
        self.primitive_object.SetIsNegative(value)

    @staticmethod
    def _eval_arc_points(p1, p2, h, n=6, tol=1e-12):
        """Get the points of the arc

        Parameters
        ----------
        p1 : list
            Arc starting point.
        p2 : list
            Arc ending point.
        h : float
            Arc height.
        n : int
            Number of points to generate along the arc.
        tol : float
            Geometric tolerance.

        Returns
        -------
        list, list
            Points generated along the arc.
        """
        # fmt: off
        if abs(h) < tol:
            return [], []
        elif h > 0:
            reverse = False
            x1 = p1[0]
            y1 = p1[1]
            x2 = p2[0]
            y2 = p2[1]
        else:
            reverse = True
            x1 = p2[0]
            y1 = p2[1]
            x2 = p1[0]
            y2 = p1[1]
            h *= -1
        xa = (x2 - x1) / 2
        ya = (y2 - y1) / 2
        xo = x1 + xa
        yo = y1 + ya
        a = math.sqrt(xa ** 2 + ya ** 2)
        if a < tol:
            return [], []
        r = (a ** 2) / (2 * h) + h / 2
        if abs(r - a) < tol:
            b = 0
            th = 2 * math.asin(1)  # chord angle
        else:
            b = math.sqrt(r ** 2 - a ** 2)
            th = 2 * math.asin(a / r)  # chord angle

        # center of the circle
        xc = xo + b * ya / a
        yc = yo - b * xa / a

        alpha = math.atan2((y1 - yc), (x1 - xc))
        xr = []
        yr = []
        for i in range(n):
            i += 1
            dth = (float(i) / (n + 1)) * th
            xi = xc + r * math.cos(alpha - dth)
            yi = yc + r * math.sin(alpha - dth)
            xr.append(xi)
            yr.append(yi)

        if reverse:
            xr.reverse()
            yr.reverse()
        # fmt: on
        return xr, yr

    def _get_points_for_plot(self, my_net_points, num):
        """
        Get the points to be plotted.
        """
        # fmt: off
        x = []
        y = []
        for i, point in enumerate(my_net_points):
            if not self.is_arc(point):
                x.append(point.X.ToDouble())
                y.append(point.Y.ToDouble())
                # i += 1
            else:
                arc_h = point.GetArcHeight().ToDouble()
                p1 = [my_net_points[i - 1].X.ToDouble(), my_net_points[i - 1].Y.ToDouble()]
                if i + 1 < len(my_net_points):
                    p2 = [my_net_points[i + 1].X.ToDouble(), my_net_points[i + 1].Y.ToDouble()]
                else:
                    p2 = [my_net_points[0].X.ToDouble(), my_net_points[0].Y.ToDouble()]
                x_arc, y_arc = self._eval_arc_points(p1, p2, arc_h, num)
                x.extend(x_arc)
                y.extend(y_arc)
                # i += 1
        # fmt: on
        return x, y

    @property
    def bbox(self):
        """Return the primitive bounding box points. Lower left corner, upper right corner.

        Returns
        -------
        list
            [lower_left x, lower_left y, upper right x, upper right y]

        """
        bbox = self.polygon_data.GetBBox()
        return [bbox.Item1.X.ToDouble(), bbox.Item1.Y.ToDouble(), bbox.Item2.X.ToDouble(), bbox.Item2.Y.ToDouble()]

    @property
    def center(self):
        """Return the primitive bounding box center coordinate.

        Returns
        -------
        list
            [x, y]

        """
        bbox = self.bbox
        return [(bbox[0] + bbox[2]) / 2, (bbox[1] + bbox[3]) / 2]

    @pyaedt_function_handler()
    def is_arc(self, point):
        """Either if a point is an arc or not.

        Returns
        -------
        bool
        """
        return point.IsArc()

    @pyaedt_function_handler()
    def get_connected_object_id_set(self):
        """Produce a list of all geometries physically connected to a given layout object.

        Returns
        -------
        list
            Found connected objects IDs with Layout object.
        """
        layoutInst = self.primitive_object.GetLayout().GetLayoutInstance()
        layoutObjInst = layoutInst.GetLayoutObjInstance(self.primitive_object, None)  # 2nd arg was []
        return [loi.GetLayoutObj().GetId() for loi in layoutInst.GetConnectedObjects(layoutObjInst).Items]

    @pyaedt_function_handler()
    def convert_to_polygon(self):
        """Convert path to polygon.

        Returns
        -------
        Converted polygon.

        """
        if self.type == "Path":
            polygon_data = self.primitive_object.GetPolygonData()
            polygon = self._app.modeler.create_polygon(polygon_data, self.layer_name, [], self.net_name)
            self.primitive_object.Delete()
            return polygon

    @pyaedt_function_handler()
    def subtract(self, primitives):
        """Subtract active primitive with one or more primitives.

        Parameters
        ----------
        primitives : :class:`pyaedt.edb_core.edb_data.EDBPrimitives` or EDB PolygonData or EDB Primitive or list

        Returns
        -------
        List of :class:`pyaedt.edb_core.edb_data.EDBPrimitives`
        """
        poly = self.primitive_object.GetPolygonData()
        if not isinstance(primitives, list):
            primitives = [primitives]
        primi_polys = []
        voids_of_prims = []
        for prim in primitives:
            if isinstance(prim, EDBPrimitives):
                primi_polys.append(prim.primitive_object.GetPolygonData())
                for void in prim.voids:
                    voids_of_prims.append(void.polygon_data)
            else:
                try:
                    primi_polys.append(prim.GetPolygonData())
                except:
                    primi_polys.append(prim)
        for v in self.voids[:]:
            primi_polys.append(v.polygon_data)
        primi_polys = poly.Unite(convert_py_list_to_net_list(primi_polys))
        p_to_sub = poly.Unite(convert_py_list_to_net_list([poly] + voids_of_prims))
        list_poly = poly.Subtract(p_to_sub, primi_polys)
        new_polys = []
        if list_poly:
<<<<<<< HEAD
            voids = self.voids[:]
            for prim in primitives:
                if isinstance(prim, EDBPrimitives):
                    voids.extend(prim.voids[:])
=======
>>>>>>> 73b4adc5
            for p in list_poly:
                if p.IsNull():
                    continue
            new_polys.append(
                cast(
                    self._app.modeler.create_polygon(p, self.layer_name, net_name=self.net_name, voids=[]),
                    self._app,
                )
            )
        self.delete()
        for prim in primitives:
            if isinstance(prim, EDBPrimitives):
                prim.delete()
            else:
                try:
                    prim.Delete()
                except AttributeError:
                    continue
        return new_polys

    @pyaedt_function_handler()
    def intersect(self, primitives):
        """Intersect active primitive with one or more primitives.

        Parameters
        ----------
        primitives : :class:`pyaedt.edb_core.edb_data.EDBPrimitives` or EDB PolygonData or EDB Primitive or list

        Returns
        -------
        List of :class:`pyaedt.edb_core.edb_data.EDBPrimitives`
        """
        poly = self.primitive_object.GetPolygonData()
        if not isinstance(primitives, list):
            primitives = [primitives]
        primi_polys = []
        for prim in primitives:
            if isinstance(prim, EDBPrimitives):
                primi_polys.append(prim.primitive_object.GetPolygonData())
            else:
                try:
                    primi_polys.append(prim.GetPolygonData())
                except:
                    primi_polys.append(prim)
        list_poly = poly.Intersect(convert_py_list_to_net_list([poly]), convert_py_list_to_net_list(primi_polys))
        new_polys = []
        if list_poly:
            voids = self.voids
            for p in list_poly:
                if p.IsNull():
                    continue
                list_void = []
                void_to_subtract = []
                if voids:
                    for void in voids:
                        void_pdata = void.prim_obj.GetPolygonData()
                        int_data2 = p.GetIntersectionType(void_pdata)
                        if int_data2 > 2 or int_data2 == 1:
                            void_to_subtract.append(void_pdata)
                        elif int_data2 == 2:
                            list_void.append(void_pdata)
                    if void_to_subtract:
                        polys_cleans = p.Subtract(
                            convert_py_list_to_net_list(p), convert_py_list_to_net_list(void_to_subtract)
                        )
                        for polys_clean in polys_cleans:
                            if not polys_clean.IsNull():
                                void_to_append = [v for v in list_void if polys_clean.GetIntersectionType(v) == 2]
                        new_polys.append(
                            cast(
                                self._app.modeler.create_polygon(
                                    polys_clean, self.layer_name, net_name=self.net_name, voids=void_to_append
                                ),
                                self._app,
                            )
                        )
                    else:
                        new_polys.append(
                            cast(
                                self._app.modeler.create_polygon(
                                    p, self.layer_name, net_name=self.net_name, voids=list_void
                                ),
                                self._app,
                            )
                        )
                else:
                    new_polys.append(
                        cast(
                            self._app.modeler.create_polygon(
                                p, self.layer_name, net_name=self.net_name, voids=list_void
                            ),
                            self._app,
                        )
                    )
        self.delete()
        for prim in primitives:
            if isinstance(prim, EDBPrimitives):
                prim.delete()
            else:
                try:
                    prim.Delete()
                except AttributeError:
                    continue
        return new_polys

    @pyaedt_function_handler()
    def unite(self, primitives):
        """Unite active primitive with one or more primitives.

        Parameters
        ----------
        primitives : :class:`pyaedt.edb_core.edb_data.EDBPrimitives` or EDB PolygonData or EDB Primitive or list

        Returns
        -------
        List of :class:`pyaedt.edb_core.edb_data.EDBPrimitives`
        """
        poly = self.primitive_object.GetPolygonData()
        if not isinstance(primitives, list):
            primitives = [primitives]
        primi_polys = []
        for prim in primitives:
            if isinstance(prim, EDBPrimitives):
                primi_polys.append(prim.primitive_object.GetPolygonData())
            else:
                try:
                    primi_polys.append(prim.GetPolygonData())
                except:
                    primi_polys.append(prim)
        list_poly = poly.Unite(convert_py_list_to_net_list([poly] + primi_polys))
        new_polys = []
        if list_poly:
            voids = self.voids
            for p in list_poly:
                if p.IsNull():
                    continue
                list_void = []
                if voids:
                    for void in voids:
                        void_pdata = void.primitive_object.GetPolygonData()
                        int_data2 = p.GetIntersectionType(void_pdata)
                        if int_data2 > 1:
                            list_void.append(void_pdata)
                new_polys.append(
                    cast(
                        self._app.modeler.create_polygon(p, self.layer_name, net_name=self.net_name, voids=list_void),
                        self._app,
                    )
                )
        self.delete()
        for prim in primitives:
            if isinstance(prim, EDBPrimitives):
                prim.delete()
            else:
                try:
                    prim.Delete()
                except AttributeError:
                    continue
        return new_polys

    @pyaedt_function_handler()
    def intersection_type(self, primitive):
        """Get intersection type between actual primitive and another primitive or polygon data.

        Parameters
        ----------
        primitive : :class:`pyaeedt.edb_core.edb_data.primitives_data.EDBPrimitives` or `PolygonData`

        Returns
        -------
        int
            Intersection type:
            0 - objects do not intersect,
            1 - this object fully inside other (no common contour points),
            2 - other object fully inside this,
            3 - common contour points,
            4 - undefined intersection.
        """
        poly = primitive
        try:
            poly = primitive.polygon_data
        except AttributeError:
            pass
        return int(self.polygon_data.GetIntersectionType(poly))

    @pyaedt_function_handler()
    def is_intersecting(self, primitive):
        """Check if actual primitive and another primitive or polygon data intesects.

        Parameters
        ----------
        primitive : :class:`pyaeedt.edb_core.edb_data.primitives_data.EDBPrimitives` or `PolygonData`

        Returns
        -------
        bool
        """
        return True if self.intersection_type(primitive) >= 1 else False

    @pyaedt_function_handler()
    def get_closest_point(self, point):
        """Get the closest point of the primitive to the input data.

        Parameters
        ----------
        point : list of float or PointData

        Returns
        -------
        list of float
        """
        if isinstance(point, list):
            point = self._app.edb_api.geometry.point_data(self._app.edb_value(point[0]), self._app.edb_value(point[1]))

        p0 = self.polygon_data.GetClosestPoint(point)
        return [p0.X.ToDouble(), p0.Y.ToDouble()]

    @pyaedt_function_handler()
    def get_closest_arc_midpoint(self, point):
        """Get the closest arc midpoint of the primitive to the input data.

        Parameters
        ----------
        point : list of float or PointData

        Returns
        -------
        list of float
        """
        if isinstance(point, self._app.edb_api.geometry.geometry.PointData):
            point = [point.X.ToDouble(), point.Y.ToDouble()]
        dist = 1e12
        out = None
        for arc in self.arcs:
            mid_point = arc.mid_point
            mid_point = [mid_point.X.ToDouble(), mid_point.Y.ToDouble()]
            if GeometryOperators.points_distance(mid_point, point) < dist:
                out = arc.mid_point
                dist = GeometryOperators.points_distance(mid_point, point)
        return [out.X.ToDouble(), out.Y.ToDouble()]

    @property
    def arcs(self):
        """Get the Primitive Arc Data."""
        arcs = []
        if self.polygon_data.IsClosed():
            arcs = [EDBArcs(self, i) for i in list(self.polygon_data.GetArcData())]
        return arcs

    @property
    def longest_arc(self):
        """Get the longest arc."""
        len = 0
        arc = None
        for i in self.arcs:
            if i.is_segment and i.length > len:
                arc = i
                len = i.length
        return arc

    @property
    def shortest_arc(self):
        """Get the longest arc."""
        len = 1e12
        arc = None
        for i in self.arcs:
            if i.is_segment and i.length < len:
                arc = i
                len = i.length
        return arc


class EdbPath(EDBPrimitives, PathDotNet):
    def __init__(self, raw_primitive, core_app):
        EDBPrimitives.__init__(self, raw_primitive, core_app)
        PathDotNet.__init__(self, self._app, raw_primitive)

    @property
    def width(self):
        """Path width.

        Returns
        -------
        float
            Path width or None.
        """
        if self.type == "Path":
            return self.primitive_object.GetWidth()
        return

    @width.setter
    def width(self, value):
        if self.type == "Path":
            if isinstance(value, (int, str, float)):
                self.primitive_object.SetWidth(self._app.edb_value(value))
            else:
                self.primitive_object.SetWidth(value)

    @pyaedt_function_handler
    def get_center_line(self, to_string=False):
        """Get the center line of the trace.

        Parameters
        ----------
        to_string : bool, optional
            Type of return. The default is ``"False"``.
        Returns
        -------
        list

        """
        if to_string:
            return [[p.X.ToString(), p.Y.ToString()] for p in list(self.primitive_object.GetCenterLine().Points)]
        else:
            return [[p.X.ToDouble(), p.Y.ToDouble()] for p in list(self.primitive_object.GetCenterLine().Points)]

    @pyaedt_function_handler
    def clone(self):
        """Clone a primitive object with keeping same definition and location.

        Returns
        -------
        bool
            ``True`` when successful, ``False`` when failed.
        """
        center_line = self.center_line
        width = self.width
        corner_style = self.corner_style
        end_cap_style = self.end_cap_style
        cloned_path = self._app.edb_api.cell.primitive.path.create(
            self._app.active_layout,
            self.layer_name,
            self.net,
            width,
            end_cap_style[1],
            end_cap_style[2],
            corner_style,
            center_line,
        )
        if cloned_path:
            return cloned_path


class EdbRectangle(EDBPrimitives, RectangleDotNet):
    def __init__(self, raw_primitive, core_app):
        EDBPrimitives.__init__(self, raw_primitive, core_app)
        RectangleDotNet.__init__(self, self._app, raw_primitive)


class EdbCircle(EDBPrimitives, CircleDotNet):
    def __init__(self, raw_primitive, core_app):
        EDBPrimitives.__init__(self, raw_primitive, core_app)
        CircleDotNet.__init__(self, self._app, raw_primitive)


class EdbPolygon(EDBPrimitives, PolygonDotNet):
    def __init__(self, raw_primitive, core_app):
        EDBPrimitives.__init__(self, raw_primitive, core_app)
        PolygonDotNet.__init__(self, self._app, raw_primitive)

    @pyaedt_function_handler
    def clone(self):
        """Clone a primitive object with keeping same definition and location.

        Returns
        -------
        bool
            ``True`` when successful, ``False`` when failed.
        """
        cloned_poly = self._app.edb_api.cell.primitive.polygon.create(
            self._app.active_layout, self.layer_name, self.net, self.polygon_data
        )
        if cloned_poly:
            for void in self.voids:
                cloned_void = self._app.edb_api.cell.primitive.polygon.create(
                    self._app.active_layout, self.layer_name, self.net, void.polygon_data
                )
                # cloned_void
                cloned_poly.prim_obj.AddVoid(cloned_void.prim_obj)
            return cloned_poly
        return False

    @pyaedt_function_handler()
    def in_polygon(
        self,
        point_data,
        include_partial=True,
    ):
        """Check if padstack Instance is in given polygon data.

        Parameters
        ----------
        point_data : PointData Object or list of float
        include_partial : bool, optional
            Whether to include partial intersecting instances. The default is ``True``.

        Returns
        -------
        bool
            ``True`` when successful, ``False`` when failed.
        """
        if isinstance(point_data, list):
            point_data = self._app.edb_api.geometry.point_data(
                self._app.edb_value(point_data[0]), self._app.edb_value(point_data[1])
            )
        int_val = int(self.polygon_data.PointInPolygon(point_data))

        # Intersection type:
        # 0 = objects do not intersect
        # 1 = this object fully inside other (no common contour points)
        # 2 = other object fully inside this
        # 3 = common contour points 4 = undefined intersection
        if int_val == 0:
            return False
        elif include_partial:
            return True
        elif int_val < 3:
            return True
        else:
            return False

    # @pyaedt_function_handler()
    # def add_void(self, point_list):
    #     """Add a void to current primitive.
    #
    #     Parameters
    #     ----------
    #     point_list : list or  :class:`pyaedt.edb_core.edb_data.primitives_data.EDBPrimitives` or EDB Primitive Object
    #         Point list in the format of `[[x1,y1], [x2,y2],..,[xn,yn]]`.
    #
    #     Returns
    #     -------
    #     bool
    #         ``True`` if successful, either  ``False``.
    #     """
    #     if isinstance(point_list, list):
    #         plane = self._app.modeler.Shape("polygon", points=point_list)
    #         _poly = self._app.modeler.shape_to_polygon_data(plane)
    #         if _poly is None or _poly.IsNull() or _poly is False:
    #             self._logger.error("Failed to create void polygon data")
    #             return False
    #         prim = self._app.edb_api.cell.primitive.polygon.create(
    #             self._app.active_layout, self.layer_name, self.primitive_object.GetNet(), _poly
    #         )
    #     elif isinstance(point_list, EDBPrimitives):
    #         prim = point_list.primitive_object
    #     else:
    #         prim = point_list
    #     return self.add_void(prim)


class EdbText(EDBPrimitivesMain, TextDotNet):
    def __init__(self, raw_primitive, core_app):
        TextDotNet.__init__(self, self._app, raw_primitive)
        EDBPrimitives.__init__(self, raw_primitive, core_app)


class EdbBondwire(EDBPrimitivesMain, BondwireDotNet):
    def __init__(self, raw_primitive, core_app):
        BondwireDotNet.__init__(self, self._app, raw_primitive)
        EDBPrimitives.__init__(self, raw_primitive, core_app)


class EDBArcs(object):
    """Manages EDB Arc Data functionalities.
    It Inherits EDB primitives arcs properties.

    Examples
    --------
    >>> from pyaedt import Edb
    >>> edb = Edb(myedb, edbversion="2021.2")
    >>> prim_arcs = edb.modeler.primitives[0].arcs
    >>> prim_arcs.center # arc center
    >>> prim_arcs.points # arc point list
    >>> prim_arcs.mid_point # arc mid point
    """

    def __init__(self, app, arc):
        self._app = app
        self.arc_object = arc

    @property
    def center(self):
        """Arc center.

        Returns
        -------
        list
        """
        cent = self.arc_object.GetCenter()
        return [cent.X.ToDouble(), cent.Y.ToDouble()]

    @property
    def length(self):
        """Arc length.

        Returns
        -------
        float
        """
        return self.arc_object.GetLength()

    @property
    def mid_point(self):
        """Arc mid point.

        Returns
        -------
        float
        """
        return self.arc_object.GetMidPoint()

    @property
    def radius(self):
        """Arc radius.

        Returns
        -------
        float
        """
        return self.arc_object.GetRadius()

    @property
    def is_segment(self):
        """Either if it is a straight segment or not.

        Returns
        -------
        bool
        """
        return self.arc_object.IsSegment()

    @property
    def is_point(self):
        """Either if it is a point or not.

        Returns
        -------
        bool
        """
        return self.arc_object.IsPoint()

    @property
    def is_ccw(self):
        """Test whether arc is counter clockwise.

        Returns
        -------
        bool
        """
        return self.arc_object.IsCCW()

    @property
    def points_raw(self):
        """Return a list of Edb points.

        Returns
        -------
        list
            Edb Points.
        """
        return list(self.arc_object.GetPointData())

    @property
    def points(self, arc_segments=6):
        """Return the list of points with arcs converted to segments.

        Parameters
        ----------
        arc_segments : int
            Number of facets to convert an arc. Default is `6`.

        Returns
        -------
        list, list
            x and y list of points.
        """
        try:
            my_net_points = self.points_raw
            xt, yt = self._app._get_points_for_plot(my_net_points, arc_segments)
            if not xt:
                return []
            x, y = GeometryOperators.orient_polygon(xt, yt, clockwise=True)
            return x, y
        except:
            x = []
            y = []
        return x, y<|MERGE_RESOLUTION|>--- conflicted
+++ resolved
@@ -414,13 +414,6 @@
         list_poly = poly.Subtract(p_to_sub, primi_polys)
         new_polys = []
         if list_poly:
-<<<<<<< HEAD
-            voids = self.voids[:]
-            for prim in primitives:
-                if isinstance(prim, EDBPrimitives):
-                    voids.extend(prim.voids[:])
-=======
->>>>>>> 73b4adc5
             for p in list_poly:
                 if p.IsNull():
                     continue

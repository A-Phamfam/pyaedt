--- conflicted
+++ resolved
@@ -310,15 +310,6 @@
         gif_ignore_pattern = r"|.*Maxwell2D_Transient\.py|.*Maxwell2D_DCConduction\.py|.*Hfss_Icepak_Coupling\.py|.*SBR_Time_Plot\.py"
         sphinx_gallery_conf["ignore_pattern"] = sphinx_gallery_conf["ignore_pattern"] + gif_ignore_pattern
 
-<<<<<<< HEAD
-jinja_contexts = {
-    "main_toctree": {
-        "run_examples": run_examples,
-    },
-}
-
-=======
->>>>>>> 9c4ba602
 # -- Options for HTML output -------------------------------------------------
 html_short_title = html_title = "PyAEDT"
 html_theme = "ansys_sphinx_theme"

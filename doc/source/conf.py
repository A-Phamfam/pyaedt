# Configuration file for the Sphinx_PyAEDT documentation builder.

# -- Project information -----------------------------------------------------
import datetime
import os
import pathlib
import sys
import warnings

import numpy as np
from sphinx_gallery.sorting import FileNameSortKey
from ansys_sphinx_theme import (ansys_favicon, 
                                get_version_match, pyansys_logo_black,
                                watermark, 
                                ansys_logo_white, 
                                ansys_logo_white_cropped, latex)
from importlib import import_module
from pprint import pformat
from docutils.parsers.rst import Directive
from docutils import nodes
from sphinx import addnodes
from sphinx.util import logging
import shutil

# <-----------------Override the sphinx pdf builder---------------->
# Some pages do not render properly as per the expected Sphinx LaTeX PDF signature.
# This issue can be resolved by migrating to the autoapi format.
# Additionally, when documenting images in formats other than the supported ones, 
# make sure to specify their types.
from sphinx.builders.latex import LaTeXBuilder
LaTeXBuilder.supported_image_types = ["image/png", "image/pdf", "image/svg+xml", "image/webp" ]

from sphinx.writers.latex import CR
from sphinx.writers.latex import LaTeXTranslator
from docutils.nodes import Element

def visit_desc_content(self, node: Element) -> None:
    self.body.append(CR + r'\pysigstopsignatures')
    self.in_desc_signature = False
LaTeXTranslator.visit_desc_content = visit_desc_content

# <----------------- End of sphinx pdf builder override---------------->


logger = logging.getLogger(__name__)


# Sphinx event hooks

class PrettyPrintDirective(Directive):
    """Renders a constant using ``pprint.pformat`` and inserts into the document."""
    required_arguments = 1

    def run(self):
        module_path, member_name = self.arguments[0].rsplit('.', 1)

        member_data = getattr(import_module(module_path), member_name)
        code = pformat(member_data, 2, width=68)

        literal = nodes.literal_block(code, code)
        literal['language'] = 'python'

        return [
                addnodes.desc_name(text=member_name),
                addnodes.desc_content('', literal)
        ]


def autodoc_skip_member(app, what, name, obj, skip, options):
    try:
        exclude = True if ".. deprecated::" in obj.__doc__ else False
    except Exception:
        exclude = False
    exclude2 = True if name.startswith("_") else False
    return True if (skip or exclude or exclude2) else None  # Can interfere with subsequent skip functions.
    # return True if exclude else None


def directory_size(directory_path):
    """Compute the size (in mega bytes) of a directory."""
    res = 0
    for path, _, files in os.walk(directory_path):
        for f in files:
            fp = os.path.join(path, f)
            res += os.stat(fp).st_size
    # Convert in mega bytes
    res /= 1e6
    return res

def remove_doctree(app, exception):
    """Remove the ``.doctree`` directory created during the documentation build."""

    # Keep the ``doctree`` directory to avoid creating it twice. This is typically helpful in CI/CD
    # where we want to build both HTML and PDF pages.
    if bool(int(os.getenv("SPHINXBUILD_KEEP_DOCTREEDIR", "0"))):
        logger.info(f"Keeping directory {app.doctreedir}.")
    else:
        size = directory_size(app.doctreedir)
        logger.info(f"Removing doctree {app.doctreedir} ({size} MB).")
        shutil.rmtree(app.doctreedir, ignore_errors=True)
        logger.info(f"Doctree removed.")


def setup(app):
    app.add_directive('pprint', PrettyPrintDirective)
    app.connect('autodoc-skip-member', autodoc_skip_member)
    app.connect('build-finished', remove_doctree)


local_path = os.path.dirname(os.path.realpath(__file__))
module_path = pathlib.Path(local_path)
root_path = module_path.parent.parent
try:
    from pyaedt import __version__
except ImportError:

    sys.path.append(os.path.abspath(os.path.join(local_path)))
    sys.path.append(os.path.join(root_path))
    from pyaedt import __version__

from pyaedt import is_windows

project = "PyAEDT"
copyright = f"(c) {datetime.datetime.now().year} ANSYS, Inc. All rights reserved"
author = "Ansys Inc."
cname = os.getenv("DOCUMENTATION_CNAME", "nocname.com")
release = version = __version__

os.environ["PYAEDT_NON_GRAPHICAL"] = "1"
os.environ["PYAEDT_DOC_GENERATION"] = "1"

# Do not run examples by default
run_examples = bool(int(os.getenv("PYAEDT_DOC_RUN_EXAMPLES", "0")))

# -- General configuration ---------------------------------------------------

# Add any Sphinx_PyAEDT extension module names here as strings. They can be
# extensions coming with Sphinx_PyAEDT (named 'sphinx.ext.*') or your custom
# ones.
extensions = [
    "sphinx.ext.intersphinx",
    "sphinx.ext.autodoc",
    "sphinx.ext.todo",
    "sphinx.ext.autosummary",
    "sphinx.ext.intersphinx",
    "sphinx.ext.coverage",
    "sphinx_copybutton",
    "sphinx_design",
    "sphinx_jinja",
<<<<<<< HEAD
=======
    "sphinx.ext.graphviz",
>>>>>>> 17541a4b
    "sphinx.ext.mathjax",
    "sphinx.ext.inheritance_diagram",
    "numpydoc",
    "ansys_sphinx_theme.extension.linkcode",
]

# Intersphinx mapping
intersphinx_mapping = {
    "python": ("https://docs.python.org/3.11", None),
    "scipy": ("https://docs.scipy.org/doc/scipy/reference", None),
    "numpy": ("https://numpy.org/devdocs", None),
    "matplotlib": ("https://matplotlib.org/stable", None),
    "imageio": ("https://imageio.readthedocs.io/en/stable", None),
    "pandas": ("https://pandas.pydata.org/pandas-docs/stable", None),
    "pytest": ("https://docs.pytest.org/en/stable", None),
}


toc_object_entries_show_parents = "hide"

html_show_sourcelink = True

# numpydoc configuration
numpydoc_use_plots = True
numpydoc_show_class_members = False
numpydoc_xref_param_type = True
numpydoc_validate = True
numpydoc_validation_checks = {
    # general
    "GL06",  # Found unknown section
    "GL07",  # Sections are in the wrong order.
    "GL08",  # The object does not have a docstring
    "GL09",  # Deprecation warning should precede extended summary
    "GL10",  # reST directives {directives} must be followed by two colons
    # Return
    "RT04", # Return value description should start with a capital letter"
    "RT05", # Return value description should finish with "."
    # Summary
    "SS01",  # No summary found
    "SS02",  # Summary does not start with a capital letter
    "SS03",  # Summary does not end with a period
    "SS04",  # Summary contains heading whitespaces
    "SS05",  # Summary must start with infinitive verb, not third person
    # Parameters
    "PR10",  # Parameter "{param_name}" requires a space before the colon
    # separating the parameter name and type",
}

numpydoc_validation_exclude = {  # set of regex
    r"\.AEDTMessageManager.add_message$",  # bad SS05
    r"\.Modeler3D\.create_choke$",  # bad RT05
    r"HistoryProps.",  # bad RT05 because of the base class named OrderedDict
}

# Favicon
html_favicon = ansys_favicon

# Add any paths that contain templates here, relative to this directory.
templates_path = ["_templates"]

# disable generating the sphinx nested documentation
if "PYAEDT_CI_NO_AUTODOC" in os.environ:
    templates_path.clear()


# Copy button customization ---------------------------------------------------
# exclude traditional Python prompts from the copied code
copybutton_prompt_text = r">>> ?|\.\.\. "
copybutton_prompt_is_regexp = True


# The language for content autogenerated by Sphinx_PyAEDT. Refer to documentation
# for a list of supported languages.
#
# This is also used if you do content translation via gettext catalogs.
# Usually you set "language" from the command line for these cases.
language = "en"

# List of patterns, relative to source directory, that match files and
# directories to ignore when looking for source files.
# This pattern also affects html_static_path and html_extra_path.
exclude_patterns = ["_build", "sphinx_boogergreen_theme_1", "Thumbs.db", ".DS_Store", "*.txt"]

inheritance_graph_attrs = dict(rankdir="RL", size='"8.0, 10.0"', fontsize=14, ratio="compress")
inheritance_node_attrs = dict(shape="ellipse", fontsize=14, height=0.75, color="dodgerblue1", style="filled")


# -- Options for HTML output -------------------------------------------------

# The theme to use for HTML and HTML Help pages.  See the documentation for
# a list of builtin themes.
#
# Add any paths that contain custom static files (such as style sheets) here,
# relative to this directory. They are copied after the builtin static files,
# so a file named "default.css" will overwrite the builtin "default.css".
# html_static_path = ['_static']

source_suffix = {".rst": "restructuredtext", ".md": "markdown"}

# The master toctree document.
master_doc = "index"

# The name of the Pygments (syntax highlighting) style to use.
pygments_style = "sphinx"


# gallery build requires AEDT install
# if is_windows and bool(os.getenv("PYAEDT_CI_RUN_EXAMPLES", "0")):
if run_examples:
    import pyvista

    # # PyVista settings

    # Ensure that offscreen rendering is used for docs generation
    pyvista.OFF_SCREEN = True
    # Save figures in specified directory
    pyvista.FIGURE_PATH = os.path.join(os.path.abspath("./images/"), "auto-generated/")
    if not os.path.exists(pyvista.FIGURE_PATH):
        os.makedirs(pyvista.FIGURE_PATH)
    # Necessary for pyvista when building the sphinx gallery
    pyvista.BUILDING_GALLERY = True

    # Manage errors
    pyvista.set_error_output_file("errors.txt")
    # Must be less than or equal to the XVFB window size
    pyvista.global_theme["window_size"] = np.array([1024, 768])

    # suppress annoying matplotlib bug
    warnings.filterwarnings(
        "ignore",
        category=UserWarning,
        message="Matplotlib is currently using agg, which is a non-GUI backend, so it cannot show the figure.",
    )

    extensions.append("sphinx_gallery.gen_gallery")
    sphinx_gallery_conf = {
        # convert rst to md for ipynb
        "pypandoc": True,
        # path to your examples scripts
        "examples_dirs": ["../../examples/"],
        # path where to save gallery generated examples
        "gallery_dirs": ["examples"],
        # Pattern to search for examples files
        "filename_pattern": r"\.py",
        # Remove the "Download all examples" button from the top level gallery
        "download_all_examples": False,
        # Sort gallery examples by file name instead of number of lines (default)
        "within_subsection_order": FileNameSortKey,
        # Directory where function granular galleries are stored
        "backreferences_dir": None,
        # Modules for which function level galleries are created.  In
        "doc_module": "ansys-pyaedt",
        "image_scrapers": ("pyvista", "matplotlib"),
        "ignore_pattern": "flycheck*",
        "thumbnail_size": (350, 350),
    }

jinja_contexts = {
    "main_toctree": {
        "run_examples": run_examples,
    },
}

# -- Options for HTML output -------------------------------------------------
html_short_title = html_title = "PyAEDT"
html_theme = "ansys_sphinx_theme"
html_logo = pyansys_logo_black
html_context = {
    "github_user": "ansys",
    "github_repo": "pyaedt",
    "github_version": "main",
    "doc_path": "doc/source",
}

# specify the location of your github repo
html_theme_options = {
    "github_url": "https://github.com/ansys/pyaedt",
    "navigation_with_keys": False,
    "show_prev_next": False,
    "show_breadcrumbs": True,
    "collapse_navigation": True,
    "use_edit_page_button": True,
    "additional_breadcrumbs": [
        ("PyAnsys", "https://docs.pyansys.com/"),
    ],
    "icon_links": [
        {
            "name": "Support",
            "url": "https://github.com/ansys/pyaedt/discussions",
            "icon": "fa fa-comment fa-fw",
        },
    ],
    "switcher": {
        "json_url": f"https://{cname}/versions.json",
        "version_match": get_version_match(__version__),
    },
    "collapse_navigation": True,
    "navigation_with_keys": True,
    "use_meilisearch": {
        "api_key": os.getenv("MEILISEARCH_PUBLIC_API_KEY", ""),
        "index_uids": {
            f"pyaedt-v{get_version_match(__version__).replace('.', '-')}": "PyAEDT",
        },
    },
}

html_static_path = ["_static"]

# These paths are either relative to html_static_path
# or fully qualified paths (eg. https://...)
html_css_files = [
    'custom.css',
]


# -- Options for HTMLHelp output ---------------------------------------------

# Output file base name for HTML help builder.
htmlhelp_basename = "pyaedtdoc"

# -- Options for LaTeX output ------------------------------------------------
# additional logos for the latex coverpage
latex_additional_files = [watermark, ansys_logo_white, ansys_logo_white_cropped]

# change the preamble of latex with customized title page
# variables are the title of pdf, watermark
latex_elements = {"preamble": latex.generate_preamble(html_title)}

# Grouping the document tree into LaTeX files. List of tuples
# (source start file, target name, title,
#  author, documentclass [howto, manual, or own class]).
latex_documents = [
    (
        master_doc,
        f"{project}-Documentation-{__version__}.tex",
        f"{project} Documentation",
        author,
        "manual",
    ),
]<|MERGE_RESOLUTION|>--- conflicted
+++ resolved
@@ -147,10 +147,7 @@
     "sphinx_copybutton",
     "sphinx_design",
     "sphinx_jinja",
-<<<<<<< HEAD
-=======
     "sphinx.ext.graphviz",
->>>>>>> 17541a4b
     "sphinx.ext.mathjax",
     "sphinx.ext.inheritance_diagram",
     "numpydoc",

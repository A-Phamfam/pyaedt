--- conflicted
+++ resolved
@@ -405,17 +405,13 @@
                                                   use_number_of_last_cycles=True, last_cycles_number=3,
                                                   calculate_force="Harmonic")
         m3dtransient.save_project()
-<<<<<<< HEAD
-        m3dtransient.analyze(m3dtransient.active_setup, num_cores=2, use_auto_settings=False)
-=======
-        m3dtransient.analyze(m3dtransient.active_setup, cores=2)
->>>>>>> d1a20498
+        m3dtransient.analyze(m3dtransient.active_setup, cores=2, use_auto_settings=False)
         assert m3dtransient.export_element_based_harmonic_force(start_frequency=1, stop_frequency=100,
                                                                 number_of_frequency=None)
         assert m3dtransient.export_element_based_harmonic_force(number_of_frequency=5)
 
     def test_07_export_maxwell_fields(self, m3dtransient):
-        m3dtransient.analyze(m3dtransient.active_setup, cores=2)
+        m3dtransient.analyze(m3dtransient.active_setup, cores=2, use_auto_settings=False)
         fld_file_3 = os.path.join(self.local_scratch.path, "test_fld_3.fld")
         assert m3dtransient.post.export_field_file(quantity="Mag_B", solution=m3dtransient.nominal_sweep, variations={},
                                                    output_dir=fld_file_3, assignment="Coil_A2", objects_type="Surf",
